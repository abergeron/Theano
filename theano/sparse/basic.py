--- conflicted
+++ resolved
@@ -256,17 +256,10 @@
 
     def __eq__(self, other):
         return type(other) is CSM \
-<<<<<<< HEAD
-                and other.format == self.format and numpy.all(other.map==self.map)
+                and other.format == self.format and numpy.all(other.kmap==self.kmap)
 
     def __hash__(self):
-        return hash(type(self)) ^ hash(self.format) ^ hash(numpy.str(self.map))
-=======
-                and other.format == self.format and other.kmap==self.kmap
-
-    def __hash__(self):
-        return hash(CSM) ^ hash(self.format) ^ hash(numpy.str(self.kmap))
->>>>>>> 23ef03cb
+        return hash(type(self)) ^ hash(self.format) ^ hash(numpy.str(self.kmap))
 
     def make_node(self, data, indices, indptr, shape): 
         """Build a SparseResult from the internal parametrization
