--- conflicted
+++ resolved
@@ -1863,8 +1863,6 @@
         return [join(axis, *g_outputs), None, None]
 
 
-<<<<<<< HEAD
-
 class Rebroadcast(Op):
     """
     Change the input's broadcastable fields in
@@ -1904,8 +1902,7 @@
     return Rebroadcast(*[(axis, False) for axis in axes])(x)
 
 
-=======
->>>>>>> 721e1885
+
 class Join(Op):
     """
     Concatenate multiple `TensorVariable`s along some axis.
