<<<<<<< HEAD
Theano 0.5rc1

TODO for final 0.5 release:
- test python 2.4
- test theano-cache with "pip install Theano": issue 101
=======
TODO for final release:
>>>>>>> 63a59ac1
- Re-write this NEWS.txt file!

Modifications in the trunk since the 0.4.1 release (12 August 2011) up to 5 Dec 2011


Every body is recommended to update Theano to 0.5 when released after
checking that their code doesn't return deprecation warnings. Otherwise,
in one case the result can change. In other cases, the warnings are
transformed to errors. See below.


Important changes:
 * Moved to github: https://github.com/Theano/Theano/
 * Old trac ticket moved to assembla ticket: https://www.assembla.com/spaces/theano/tickets
 * Theano vision: https://deeplearning.net/software/theano/introduction.html#theano-vision (Many people)
 * Theano with GPU works in some cases on Windows now. Still experimental. (Sebastian Urban)
 * See the Interface changes.


Interface Behavior Change (was deprecated and generated a warning since Theano 0.3 released the 23 Nov 2010):
* The current default value of the parameter axis of
  theano.{max,min,argmax,argmin,max_and_argmax} is now the same as
  numpy: None. i.e. operate on all dimensions of the tensor. (Frédéric Bastien, Olivier Delalleau)


Interface Feature Removed (was deprecated):
 * The string mode FAST_RUN_NOGC and STABILIZE are not accepted. It was accepted only by theano.function(). Use Mode(linker='c|py_nogc') or Mode(optimizer='stabilize') instead.
 * tensor.grad(cost, wrt) now return an object of the "same type" as wrt
   (list/tuple/TensorVariable). (Ian Goodfellow, Olivier)
 * a few tag.shape and Join.vec_length left have been removed. (Frederic)

 * scan interface change: (Razvan Pascanu)
   * The use of `return_steps` for specifying how many entries of the output
     to return has been removed. Instead, apply a subtensor to the output
       returned by scan to select a certain slice.
   * The inner function (that scan receives) should return its outputs and
     updates following this order:

        [outputs], [updates], [condition]. One can skip any of the three if not
        used, but the order has to stay unchanged.
 * shared.value is moved, use shared.set_value() or shared.get_value() instead. (Olivier D.)


Interface bug fixes:
 * Rop in some case should have returned a list of one theano variable, but returned the variable itself. (Razvan)
 * Theano flags "home" is not used anymore as it was a duplicate. If you use it, theano should raise an error. (Olivier D.)


New deprecation (will be removed in Theano 0.6, warning generated if you use them):
 * tensor.shared() renamed to tensor._shared. You probably want to call theano.shared()! (Olivier D.)


New features:
 * Adding 1d advanced indexing support to inc_subtensor and set_subtensor (James Bergstra)
 * tensor.{zeros,ones}_like now support the dtype param as numpy (Frederic)
 * Added configuration flag "exception_verbosity" to control the verbosity of exceptions (Ian)
 * theano-cache list: list the content of the theano cache (Frederic)
 * theano-cache unlock: remove the Theano lock (Olivier)
 * tensor.ceil_int_div (Frederic)
 * MaxAndArgMax.grad now work with any axis(The op support only 1 axis) (Frederic)
   * used by tensor.{max,min,max_and_argmax}
 * tensor.{all,any} (Razvan)
 * tensor.roll as numpy: (Matthew Rocklin, David Warde-Farley)
 * Theano with GPU works in some cases on Windows now. Still experimental. (Sebastian Urban)
 * IfElse now allow to have a list/tuple as the result of the if/else branches.
   * They must have the same length and corresponding type) (Razvan)
 * Argmax output dtype now int64. (Olivier)
 * Added the element-wise operation arccos. (Ian)
 * sparse dot with full grad output. (Yann Dauphin)
   * Optimized to Usmm and UsmmCscDense in some case (Yann)
   * Note: theano.dot, sparse.dot return a structured_dot grad.
     This mean that the old grad returned a grad value with the same sparsity pattern then the inputs.
 * GpuAdvancedSubtensor1 support broadcasted dimensions. (Frederic)


New optimizations:
 * AdvancedSubtensor1 reuse preallocated memory if available(scan, c|py_nogc linker)(Frederic)
 * tensor_variable.size (as numpy) product of the shape elements. (Olivier)
 * sparse_variable.size (as scipy) the number of stored value. (Olivier)
 * dot22, dot22scalar work with complex. (Frederic)
 * Generate Gemv/Gemm more often. (James)
 * remove scan when all computations can be moved outside the loop. (Razvan)
 * scan optimization done earlier. This allow other optimization to be applied. (Frederic, Guillaume, Razvan)
 * exp(x) * sigmoid(-x) is now correctly optimized to a more stable form. (Olivier)
 * Added Subtensor(Rebroadcast(x)) => Rebroadcast(Subtensor(x)) optimization. (Guillaume)
 * Make the optimization process faster. (James)
 * Allow fusion of elemwise when the scalar op need support code. (James)
 * Better opt that lift transpose around dot. (James)


Bug fixes (the result change):
 * On CPU, if the convolution had received explicit shape information, they where not checked at runtime.
   This caused wrong result if the input shape was not the one expected. (Frederic, reported by Sander Dieleman)
 * Scan grad when the input of scan has sequence of different length. (Razvan, reported by Michael Forbes)
 * Scan.infer_shape now work correctly when working with a condition for the number of loop.
   In the past, it returned n_steps as the shape, which is not always true. (Razvan)
 * Theoretical bug: in some case we could have GPUSum return bad value. Was not able to produce the error.
   * pattern affected({0,1}*nb dim, 0 no reduction on this dim, 1 reduction on this dim )
     01, 011, 0111, 010, 10, 001, 0011, 0101: (Frederic)
 * div by zeros in verify_grad. This hid a bug in the grad of Images2Neibs. (James)
 * theano.sandbox.neighbors.Images2Neibs grad was returning wrong value.
   The grad is now disabled and return an error. (Frederic)


Crash fixed:
 * T.mean crash at graph building time. (Ian)
 * "Interactive debugger" crash fix. (Ian, Frederic)
 * Do not call gemm with strides 0, some blas refuse it. (Pascal Lamblin)
 * Optimization crash with gemm and complex. (Frederic)
 * GPU crash with elemwise. (Frederic)
 * Compilation crash with amdlibm and the GPU. (Frederic)
 * IfElse crash. (Frederic)
 * Execution crash fix in AdvancedSubtensor1 on 32 bit computers. (Pascal)
 * GPU compilation crash on MacOS X. (Olivier)
 * Support for OSX Enthought Python Distribution 7.x. (Graham Taylor, Olivier)
 * When the subtensor inputs had 0 dimensions and the outputs 0 dimensions. (Frederic)
 * Crash when the step to subtensor was not 1 in conjunction with some optimization. (Frederic, reported by Olivier Chapelle)
 * fix dot22scalar cast (Justin Bayer, Frédéric, Olivier)


Know bug:
 * CAReduce with nan in inputs don't return the good output (`Ticket <https://www.assembla.com/spaces/theano/tickets/763>`_).

   * This is used in tensor.{max,mean,prod,sum} and in the grad of PermuteRowElements.
 * If you do grad of grad of scan you can have wrong number in some case.


Sandbox:
 * cvm, interface more consistent with current linker. (James)
 * vm linker have a callback parameter. (James)
 * review/finish/doc: diag/extract_diag. (Arnaud Bergeron, Frederic, Olibier)
 * review/finish/doc: AllocDiag/diag. (Arnaud, Frederic, Guillaume)
 * review/finish/doc: MatrixInverse, matrix_inverse. (Razvan)
 * review/finish/doc: matrix_dot. (Razvan)
 * review/finish/doc: det (determinent) op. (Philippe Hamel)
 * review/finish/doc: Cholesky determinent op. (David)
 * review/finish/doc: ensure_sorted_indices. (Li Yao)
 * review/finish/doc: spectral_radius_boud. (Xavier Glorot)
 * review/finish/doc: sparse sum. (Valentin Bisson)


Sandbox New features(not enabled by default):
 * CURAND_RandomStreams for uniform and normal. (not pickable, GPU only)(James)


Documentation:
 * Many updates. (Many people)
 * Updates to install doc on MacOS. (Olivier)
 * Updates to install doc on Windows. (David, Olivier)
 * Added how to use scan to loop with a condition as the number of iteration. (Razvan)
 * Added how to wrap in Theano an existing python function .(in numpy, scipy, ...) (Frederic)
 * Refactored GPU insatalltion of Theano. (Olivier)


Others:
 * Better error message at many places. (David, Ian, Frederic, Olivier)
 * pep8 fix. (Many people)
 * New min_informative_str() function to print graph. (Ian)
 * Fix catching of exception. (Sometimes we catched interupt) (Frederic, David, Ian, Olivier)
 * Better support for uft string. (David)
 * Fix pydotprint with a function compiled with a ProfileMode (Frederic)
   * Was broken with change to the profiler.
 * warning when people have old cache entry. (Olivier)
 * More test for join on the GPU and cpu. (Frederic)
 * Don't request to load the GPU module by default in scan module. (Razvan)
 * Fix some import problem.
 * Filtering update. (James)
 * The buidbot raise optimization error instead of printing a warning. (Frederic)
 * On Windows, the default compiledir changed to be local to the computer/user and not transfered with roaming profile. (Sebastian Urban)

Reviewers (alphabetical order):
 * David, Frederic, Ian, James, Olivier, Razvan<|MERGE_RESOLUTION|>--- conflicted
+++ resolved
@@ -1,12 +1,4 @@
-<<<<<<< HEAD
-Theano 0.5rc1
-
-TODO for final 0.5 release:
-- test python 2.4
-- test theano-cache with "pip install Theano": issue 101
-=======
 TODO for final release:
->>>>>>> 63a59ac1
 - Re-write this NEWS.txt file!
 
 Modifications in the trunk since the 0.4.1 release (12 August 2011) up to 5 Dec 2011
