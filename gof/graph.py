--- conflicted
+++ resolved
@@ -3,12 +3,8 @@
 from collections import deque
 
 import utils
-<<<<<<< HEAD
 from utils import object2
         
-=======
-import result, op
->>>>>>> c7351f2d
 
 def deprecated(f):
     printme = [True]
@@ -19,7 +15,6 @@
         return f(*args, **kwargs)
     return g
 
-<<<<<<< HEAD
 
 class Apply(object2):
     """
@@ -166,132 +161,45 @@
         return node
     else:
         raise TypeError("Cannot map %s to Apply" % x)
-    
-=======
-__all__ = ['inputs',
-           'results_and_orphans', 'results', 'orphans', 'stack_search',
-           'ops',
-           'clone', 'clone_get_equiv',
-           'io_toposort', 'general_toposort',
-           'default_leaf_formatter', 'default_node_formatter',
-           'op_as_string',
-           'as_string',
-           'Graph']
-
-is_result = lambda o: isinstance(o, result.Result)
-is_op = lambda o: isinstance(o, op.Op)
+
+@deprecated
+def inputs(o):
+    """
+    @type o: list
+    @param o: output L{Result}s
+
+    Returns the set of inputs necessary to compute the outputs in o
+    such that input.owner is None.
+    """
+    results = set()
+    def seek(r):
+        op = r.owner
+        if op is None:
+            results.add(r)
+        else:
+            for input in op.inputs:
+                seek(input)
+    for output in o:
+        seek(output)
+    return results
 
 def stack_search(start, expand, mode='bfs', build_inv = False):
     """Search through L{Result}s, either breadth- or depth-first
->>>>>>> c7351f2d
-
     @type start: deque
     @param start: search from these nodes
     @type explore: function
     @param explore: when we get to a node, add explore(node) to the list of
                     nodes to visit.  This function should return a list, or None
-
-<<<<<<< HEAD
-@deprecated
-def inputs(o):
-    """
-    @type o: list
-    @param o: output L{Result}s
-
-    Returns the set of inputs necessary to compute the outputs in o
-    such that input.owner is None.
-    """
-    results = set()
-    def seek(r):
-        op = r.owner
-        if op is None:
-            results.add(r)
-        else:
-            for input in op.inputs:
-                seek(input)
-    for output in o:
-        seek(output)
-    return results
-=======
     @rtype: list of L{Result}
     @return: the list of L{Result}s in order of traversal.
     
     @note: a L{Result} will appear at most once in the return value, even if it
     appears multiple times in the start parameter.  
->>>>>>> c7351f2d
 
     @postcondition: every element of start is transferred to the returned list.
-    
     @postcondition: start is empty.
-
-<<<<<<< HEAD
-# def results_and_orphans(i, o, except_unreachable_input=False):
-#     """
-#     @type i: list
-#     @param i: input L{Result}s
-#     @type o: list
-#     @param o: output L{Result}s
-
-#     Returns the pair (results, orphans). The former is the set of
-#     L{Result}s that are involved in the subgraph that lies between i and
-#     o. This includes i, o, orphans(i, o) and all results of all
-#     intermediary steps from i to o. The second element of the returned
-#     pair is orphans(i, o).
-#     """
-#     results = set()
-#     i = set(i)
-# #    results.update(i)
-#     incomplete_paths = []
-#     reached = set()
-
-#     def helper(r, path):
-#         if r in i:
-#             reached.add(r)
-#             results.update(path)
-#         elif r.owner is None:
-#             incomplete_paths.append(path)
-#         else:
-#             op = r.owner
-#             for r2 in op.inputs:
-#                 helper(r2, path + [r2])
-
-#     for output in o:
-#         helper(output, [output])
-
-#     orphans = set()
-#     for path in incomplete_paths:
-#         for r in path:
-#             if r not in results:
-#                 orphans.add(r)
-#                 break
-
-#     if except_unreachable_input and len(i) != len(reached):
-#         raise Exception(results_and_orphans.E_unreached)
-
-#     results.update(orphans)
-
-#     return results, orphans
-# results_and_orphans.E_unreached = 'there were unreachable inputs'
-
-def results_and_orphans(i, o):
-    results = set()
-    orphans = set()
-    def helper(r):
-        if r in results:
-            return
-        results.add(r)
-        if r.owner is None:
-            if r not in i:
-                orphans.add(r)
-        else:
-            for r2 in r.owner.inputs:
-                helper(r2)
-    for output in o:
-        helper(output)
-    return results, orphans
-    
-=======
-    """
+    """
+
     if mode not in ('bfs', 'dfs'):
         raise ValueError('mode should be bfs or dfs', mode)
     rval_set = set()
@@ -335,45 +243,61 @@
     return rval
 
 
-def results_and_orphans(r_in, r_out, except_unreachable_input=False):
-    r_in_set = set(r_in)
-    class Dummy(object): pass
-    dummy = Dummy()
-    dummy.inputs = r_out
-    def expand_inputs(io):
-        if io in r_in_set:
-            return None
-        try:
-            return [io.owner] if io.owner != None else None
-        except AttributeError:
-            return io.inputs
-    ops_and_results, dfsinv = stack_search(
-            deque([dummy]),
-            expand_inputs, 'dfs', True)
-
-    if except_unreachable_input:
-        for r in r_in:
-            if r not in dfsinv:
-                raise Exception(results_and_orphans.E_unreached)
-    clients = stack_search(
-            deque(r_in), 
-            lambda io: dfsinv.get(io,None), 'dfs')
+# def results_and_orphans(r_in, r_out, except_unreachable_input=False):
+#     r_in_set = set(r_in)
+#     class Dummy(object): pass
+#     dummy = Dummy()
+#     dummy.inputs = r_out
+#     def expand_inputs(io):
+#         if io in r_in_set:
+#             return None
+#         try:
+#             return [io.owner] if io.owner != None else None
+#         except AttributeError:
+#             return io.inputs
+#     ops_and_results, dfsinv = stack_search(
+#             deque([dummy]),
+#             expand_inputs, 'dfs', True)
+
+#     if except_unreachable_input:
+#         for r in r_in:
+#             if r not in dfsinv:
+#                 raise Exception(results_and_orphans.E_unreached)
+#     clients = stack_search(
+#             deque(r_in), 
+#             lambda io: dfsinv.get(io,None), 'dfs')
     
-    ops_to_compute = [o for o in clients if is_op(o) and o is not dummy]
-
-    results = []
-    for o in ops_to_compute:
-        results.extend(o.inputs)
-    results.extend(r_out)
-
-    op_set = set(ops_to_compute)
-    assert len(ops_to_compute) == len(op_set)
-    orphans = [r for r in results \
-            if (r.owner not in op_set) and (r not in r_in_set)]
+#     ops_to_compute = [o for o in clients if is_op(o) and o is not dummy]
+#     results = []
+#     for o in ops_to_compute:
+#         results.extend(o.inputs)
+#     results.extend(r_out)
+
+#     op_set = set(ops_to_compute)
+#     assert len(ops_to_compute) == len(op_set)
+#     orphans = [r for r in results \
+#             if (r.owner not in op_set) and (r not in r_in_set)]
+#     return results, orphans
+
+# results_and_orphans.E_unreached = 'there were unreachable inputs'
+
+
+def results_and_orphans(i, o):
+    results = set()
+    orphans = set()
+    def helper(r):
+        if r in results:
+            return
+        results.add(r)
+        if r.owner is None:
+            if r not in i:
+                orphans.add(r)
+        else:
+            for r2 in r.owner.inputs:
+                helper(r2)
+    for output in o:
+        helper(output)
     return results, orphans
-
-results_and_orphans.E_unreached = 'there were unreachable inputs'
->>>>>>> c7351f2d
 
 
 def ops(i, o):
@@ -494,43 +418,10 @@
 
     return d
 
-<<<<<<< HEAD
-#     d = {}
-
-#     for input in i:
-#         if copy_inputs_and_orphans:
-#             d[input] = copy(input)
-#         else:
-#             d[input] = input
-
-#     def clone_helper(result):
-#         if result in d:
-#             return d[result]
-#         op = result.owner
-#         if not op: # result is an orphan
-#             if copy_inputs_and_orphans:
-#                 d[result] = copy(result)
-#             else:
-#                 d[result] = result
-#             return d[result]
-#         else:
-#             new_op = op.clone_with_new_inputs(*[clone_helper(input) for input in op.inputs])
-#             d[op] = new_op
-#             for output, new_output in zip(op.outputs, new_op.outputs):
-#                 d[output] = new_output
-#             return d[result]
-
-#     for output in o:
-#         clone_helper(output)
-
-#     return d
-
-=======
 def general_toposort(r_out, deps):
     """
     @note: deps(i) should behave like a pure function (no funny business with
     internal state)
->>>>>>> c7351f2d
 
     @note: deps(i) can/should be cached by the deps function to be fast
     """
@@ -572,7 +463,7 @@
 
     return rlist
 
-    
+
 def io_toposort(i, o, orderings = {}):
     iset = set(i)
     def deps(obj):
